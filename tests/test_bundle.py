import urllib2
from StringIO import StringIO

from nose.tools import assert_raises, assert_equals
from nose import SkipTest
from test.test_support import check_warnings

from webassets import Bundle
from webassets.bundle import BuildError, BundleError
from webassets.filter import Filter
from webassets.updater import TimestampUpdater, BaseUpdater, SKIP_CACHE
from webassets.cache import MemoryCache

from helpers import BuildTestHelper, noop


class TestBundleConfig(BuildTestHelper):

    def test_init_kwargs(self):
        """We used to silently ignore unsupported kwargs, which can make
        mistakes harder to track down; in particular "filters" vs "filter"
        is confusing. Now we raise an error.
        """
        try:
            Bundle(yaddayada=True)
        except TypeError, e:
            assert "unexpected keyword argument" in ("%s" % e)
        else:
            raise Exception('Expected TypeError not raised')

    def test_filter_assign(self):
        """Test the different ways we can assign filters to the bundle.
        """
        class TestFilter(Filter):
            pass

        def _assert(list, length):
            """Confirm that everything in the list is a filter instance,
            and that the list as the required length."""
            assert len(list) == length
            assert bool([f for f in list if isinstance(f, Filter)])

        # Comma-separated string.
        b = self.mkbundle(filters='jsmin,cssutils')
        _assert(b.filters, 2)
        # Whitespace is ignored.
        b = self.mkbundle(filters=' jsmin, cssutils ')
        _assert(b.filters, 2)

        # List of strings.
        b = self.mkbundle(filters=['jsmin', 'cssutils'])
        _assert(b.filters, 2)
        # Strings inside a list may not be further comma separated
        assert_raises(ValueError, self.mkbundle, filters=['jsmin,cssutils'])

        # A single or multiple classes may be given
        b = self.mkbundle(filters=TestFilter)
        _assert(b.filters, 1)
        b = self.mkbundle(filters=[TestFilter, TestFilter, TestFilter])
        _assert(b.filters, 3)

        # A single or multiple instance may be given
        b = self.mkbundle(filters=TestFilter())
        _assert(b.filters, 1)
        b = self.mkbundle(filters=[TestFilter(), TestFilter(), TestFilter()])
        _assert(b.filters, 3)

        # You can mix instances and classes
        b = self.mkbundle(filters=[TestFilter, TestFilter()])
        _assert(b.filters, 2)

        # If something is wrong, an error is raised right away.
        assert_raises(ValueError, self.mkbundle, filters='notreallyafilter')
        assert_raises(ValueError, self.mkbundle, filters=object())

        # [bug] Specifically test that we can assign ``None``.
        self.mkbundle().filters = None

        # Changing filters after bundle creation is no problem, either.
        b = self.mkbundle()
        assert b.filters is ()
        b.filters = TestFilter
        _assert(b.filters, 1)

        # Assigning the own filter list should change nothing.
        old_filters = b.filters
        b.filters = b.filters
        assert b.filters == old_filters

    def test_depends_assign(self):
        """Test the different ways we can assign dependencies.
        """
        # List of strings.
        b = self.mkbundle(depends=['file1', 'file2'])
        assert len(b.depends) == 2

        # Single string
        b = self.mkbundle(depends='*.sass')
        assert len(b.depends) == 1
        assert b.depends == ['*.sass']

    def test_depends_cached(self):
        """Test that the depends property is cached."""
        self.create_files({'file1.sass': ''})
        b = self.mkbundle(depends=['*.sass'])
        assert len(b.resolve_depends(self.m)) == 1
        self.create_files({'file2.sass': ''})
        assert len(b.resolve_depends(self.m)) == 1


<<<<<<< HEAD
class TestVersionSystemDeprecations(BuildTestHelper):
    """With the introduction of the ``Environment.version`` system,
    some functionality has been deprecated.
    """

    def test_expire_option(self):
        # Assigning to the expire option raises a deprecation warning
        with check_warnings(("", DeprecationWarning)) as w:
            self.m.expire = True
        with check_warnings(("", DeprecationWarning)):
            self.m.config['expire'] = True
        # Reading the expire option raises a warning also.
        with check_warnings(("", DeprecationWarning)):
            x = self.m.expire
        with check_warnings(("", DeprecationWarning)):
            x = self.m.config['expire']
        
    def test_updater_option(self):
        # Assigning to the updater option raises a deprecation warning
        with check_warnings(("", DeprecationWarning)):
            self.m.updater = True
        with check_warnings(("", DeprecationWarning)):
            self.m.config['updater'] = True
        # Reading the updater option raises a warning also.
        with check_warnings(("", DeprecationWarning)):
            x = self.m.updater
        with check_warnings(("", DeprecationWarning)):
            x = self.m.config['updater']

    def test_expire_option_passthrough(self):
        """While "expire" no longer exists, we attempt to provide an
        emulation."""
        with check_warnings(("", DeprecationWarning)):
            # Read
            self.m.url_expire = False
            assert self.m.expire == False
            self.m.url_expire = True
            assert self.m.expire == 'querystring'
            # Write
            self.m.expire = False
            assert self.m.url_expire == False
            self.m.expire = 'querystring'
            assert self.m.url_expire == True
            # "filename" needs to be migrated manually
            assert_raises(DeprecationWarning, setattr, self.m, 'expire', 'filename')

    def test_updater_option_passthrough(self):
        """While "updater" no longer exists, we attempt to provide an
        emulation."""
        with check_warnings(("", DeprecationWarning)):
            # Read
            self.m.auto_build = False
            assert self.m.updater == False
            self.m.auto_build = True
            assert self.m.updater == 'timestamp'
            # Write
            self.m.updater = False
            assert self.m.auto_build == False
            self.m.updater = 'timestamp'
            assert self.m.auto_build == True
            # "always" needs to be migrated manually
            assert_raises(DeprecationWarning, setattr, self.m, 'updater', 'always')


=======
>>>>>>> 8e907ad4
class TestBuild(BuildTestHelper):
    """Test building various bundle structures, in various debug modes.
    """

    def test_simple_bundle(self):
        """Simple bundle, no child bundles, no filters."""
        self.mkbundle('in1', 'in2', output='out').build()
        assert self.get('out') == 'A\nB'

    def test_nested_bundle(self):
        """A nested bundle."""
        self.mkbundle('in1', self.mkbundle('in3', 'in4'), 'in2', output='out').build()
        assert self.get('out') == 'A\nC\nD\nB'

    def test_no_output_error(self):
        """A bundle without an output configured cannot be built.
        """
        assert_raises(BuildError, self.mkbundle('in1', 'in2').build)

    def test_empty_bundle_error(self):
        """An empty bundle cannot be built.
        """
        assert_raises(BuildError, self.mkbundle(output='out').build)
        # That is true even for child bundles
        assert_raises(BuildError, self.mkbundle(self.mkbundle(), 'in1', output='out').build)

    def test_rebuild(self):
        """Regression test for a bug that occurred when a bundle
        was built a second time since Bundle.get_files() did
        not return absolute filenames."""
        self.mkbundle('in1', 'in2', output='out').build()
        assert self.get('out') == 'A\nB'
        self.mkbundle('in1', 'in2', output='out').build()
        assert self.get('out') == 'A\nB'

    def test_cannot_build_in_debug_mode(self):
        """While we are in debug mode, bundles refuse to build.

        This is currently a side effect of the implementation, and could
        be designed otherwise: A manual call to build() not caring about
        ``debug=False``.
        However, note that it HAS to care about debug="merge" in any
        case, so maybe the current behavior is the most consistent.
        """
        # Global debug mode
        self.m.debug = True
        b = self.mkbundle('in1', 'in2', output='out')
        assert_raises(BuildError, b.build)

        # Debug mode on bundle itself
        self.m.debug = False
        b = self.mkbundle('in1', 'in2', output='out', debug=True)
        assert_raises(BuildError, b.build)

        # However, if a bundle disables debug directly, it can in fact
        # be built, even if we are globally in debug mode.
        self.m.debug = True
        b = self.mkbundle('in1', 'in2', output='out', debug=False)
        b.build()
        assert self.get('out') == 'A\nB'

    def test_cannot_switch_from_production_to_debug(self):
        """Once we are building a bundle, a child bundle cannot switch
        on debug mode.
        """
        b = self.mkbundle(
            'in1', self.mkbundle('in2', debug=True),
            output='out', debug=False)
        assert_raises(BuildError, b.build)

    def test_merge_does_not_apply_filters(self):
        """Test that while we are in merge mode, the filters are not
        applied.
        """
        self.m.debug = 'merge'
        b = self.mkbundle('in1', 'in2', output='out',
                          filters=AppendFilter(':in', ':out'))
        b.build()
        assert self.get('out') == 'A\nB'

        # Check the reverse - filters are applied when not in merge mode
        b.debug = False
        b.build(force=True)
        assert self.get('out') == 'A:in\nB:in:out'

    def test_switch_from_merge_to_full_debug_false(self):
        """A child bundle may switch on filters while the parent is only
        in merge mode.
        """
        b = self.mkbundle(
            'in1',
            self.mkbundle('in2', debug=False,
                          filters=AppendFilter(':childin', ':childout')),
            output='out', debug='merge',
            filters=AppendFilter(':rootin', ':rootout'))
        b.build()
        # Note how the content of "in1" (A) does not have it's filters
        # applied.
        assert self.get('out') == 'A\nB:childin:rootin:childout'

    def test_invalid_debug_value(self):
        """Test the exception Bundle.build() throws if debug is an
        invalid value."""
        # On the bundle level
        b = self.mkbundle('a', 'b', debug="invalid")
        assert_raises(BundleError, b.build)

        # On the environment level
        self.m.debug = "invalid"
        b = self.mkbundle('a', 'b')
        assert_raises(BundleError, b.build)


class ReplaceFilter(Filter):
    """Filter that does a simple string replacement.
    """

    def __init__(self, input=(None, None), output=(None, None)):
        Filter.__init__(self)
        self._input_from, self._input_to = input
        self._output_from, self._output_to = output

    def input(self, in_, out, **kw):
        if self._input_from:
            out.write(in_.read().replace(self._input_from, self._input_to))
        else:
            out.write(in_.read())

    def output(self, in_, out, **kw):
        if self._output_from:
            out.write(in_.read().replace(self._output_from, self._output_to))
        else:
            out.write(in_.read())

    def unique(self):
        # So we can apply this filter multiple times
        return self._input_from, self._output_from


class AppendFilter(Filter):
    """Filter that simply appends stuff.
    """

    def __init__(self, input=None, output=None, unique=True):
        Filter.__init__(self)
        self._input = input
        self._output = output
        self._unique = unique

    def input(self, in_, out, **kw):
        out.write(in_.read())
        if self._input:
            out.write(self._input)

    def output(self, in_, out, **kw):
        out.write(in_.read())
        if self._output:
            out.write(self._output)

    def unique(self):
        if not self._unique:
            return False
        # So we can apply this filter multiple times
        return self._input, self._output


class TestFilters(BuildTestHelper):
    """Test filter application during building.
    """

    default_files = {'1': 'foo', '2': 'foo', '3': 'foo'}

    def test_input_before_output(self):
        """Ensure that input filters are applied, and that they are applied
        before an output filter gets to say something.
        """
        self.mkbundle('1', '2', output='out', filters=ReplaceFilter(
            input=('foo', 'input was here'), output=('foo', 'output was here'))).build()
        assert self.get('out') == 'input was here\ninput was here'

    def test_output_after_input(self):
        """Ensure that output filters are applied, and that they are applied
        after input filters did their job.
        """
        self.mkbundle('1', '2', output='out', filters=ReplaceFilter(
            input=('foo', 'bar'), output=('bar', 'output was here'))).build()
        assert self.get('out') == 'output was here\noutput was here'

    def test_input_before_output_nested(self):
        """Ensure that when nested bundles are used, a parent bundles
        input filters are applied before a child bundles output filter.
        """
        child_bundle_with_output_filter = self.mkbundle('1', '2',
                filters=ReplaceFilter(output=('foo', 'output was here')))
        parent_bundle_with_input_filter = self.mkbundle(child_bundle_with_output_filter,
                output='out',
                filters=ReplaceFilter(input=('foo', 'input was here')))
        parent_bundle_with_input_filter.build()
        assert self.get('out') == 'input was here\ninput was here'

    def test_input_before_output_nested_merged(self):
        """Same thing as above - a parent input filter is passed done -
        but this time, ensure that duplicate filters are not applied twice.
        """
        child_bundle = self.mkbundle('1', '2',
                                     filters=AppendFilter(input='-child', unique=False))
        parent_bundle = self.mkbundle(child_bundle, output='out',
                               filters=AppendFilter(input='-parent', unique=False))
        parent_bundle.build()
        assert self.get('out') == 'foo-child\nfoo-child'

    def test_container_bundle_with_filters(self):
        """If a bundle has no output, but filters, those filters are
        passed down to each sub-bundle.
        """
        self.mkbundle(
            Bundle('1', output='out1', filters=()),
            Bundle('2', output='out2', filters=AppendFilter(':childin', ':childout')),
            Bundle('3', output='out3', filters=AppendFilter(':childin', ':childout', unique=False)),
            filters=AppendFilter(':rootin', ':rootout', unique=False)
        ).urls()
        self.p('out1', 'out2', 'out3')
        assert self.get('out1') == 'foo:rootin:rootout'
        assert self.get('out2') == 'foo:childin:rootin:childout:rootout'
        assert self.get('out3') == 'foo:childin:childout'


class TestUpdateAndCreate(BuildTestHelper):
    """Test bundle auto rebuild.
    """

    def setup(self):
        BuildTestHelper.setup(self)

        class CustomUpdater(BaseUpdater):
            allow = True
            def needs_rebuild(self, *a, **kw):
                return self.allow
        self.m.versioner.updater = self.updater = CustomUpdater()

    def test_autocreate(self):
        """If an output file doesn't yet exist, it'll be created (as long
        as automatic building is enabled, anyway).
        """
        self.m.auto_build = True
        self.mkbundle('in1', output='out').build()
        assert self.get('out') == 'A'

    def test_no_auto_create(self):
        """If auto_build is disabled, then the initial build of a
        previously non-existent output file will not happen either.
        """
        self.m.auto_build = False
        assert_raises(BuildError, self.mkbundle('in1', output='out').build)
        # However, it works fine if force is used
        self.mkbundle('in1', output='out').build(force=True)

    def test_no_auto_create_env_via_argument(self):
        """Regression test for a bug that occured when the environment
        was only given via an argument to build(), rather than at Bundle
        __init__ time.
        """
        self.m.auto_build = False
        assert_raises(BuildError, Bundle('in1', output='out').build, env=self.m)

    def test_updater_says_no(self):
        """If the updater says 'no change', then we never do a build.
        """
        self.create_files({'out': 'old_value'})
        self.updater.allow = False
        self.mkbundle('in1', output='out').build()
        assert self.get('out') == 'old_value'

        # force=True overrides the updater
        self.mkbundle('in1', output='out').build(force=True)
        assert self.get('out') == 'A'

    def test_updater_says_yes(self):
        """Test the updater saying we need to update.
        """
        self.create_files({'out': 'old_value'})
        self.updater.allow = True
        self.mkbundle('in1', output='out').build()
        assert self.get('out') == 'A'

    def test_updater_says_skip_cache(self):
        """Test the updater saying we need to update without relying
        on the cache.
        """
        class TestMemoryCache(MemoryCache):
            getc = 0
            def get(self, key):
                self.getc += 1
                return MemoryCache.get(self, key)

        self.m.cache = TestMemoryCache(100)
        self.create_files({'out': 'old_value'})
        self.updater.allow = SKIP_CACHE
        b = self.mkbundle('in1', output='out', filters=noop)
        b.build()
        assert self.get('out') == 'A'
        assert self.m.cache.getc == 0   # cache was not read

        # Test the test: the cache is used with True
        self.updater.allow = True
        b.build()
        assert self.m.cache.getc > 0    # cache was touched

    def test_dependency_refresh(self):
        """This tests a specific behavior of bundle dependencies.
        If they are specified via glob, then that glob is cached
        and only refreshed after a build. The thinking is that in
        those cases for which the depends option was designed, if
        for example a new SASS include file is created, for this
        file to be included, one of the existing files first needs
        to be modified to actually add the include command.
        """
        updater = self.m.versioner.updater = TimestampUpdater()
        self.m.cache = False
        self.create_files({'first.sass': 'one'})
        b = self.mkbundle('in1', output='out', depends='*.sass')
        b.build()

        now = self.setmtime('in1', 'first.sass', 'out')
        # At this point, no rebuild is required
        assert updater.needs_rebuild(b, self.m) == False

        # Create a new file that matches the dependency;
        # make sure it is newer.
        self.create_files({'second.sass': 'two'})
        self.setmtime('second.sass', mtime=now+100)
        # Still no rebuild required though
        assert updater.needs_rebuild(b, self.m) == False

        # Touch one of the existing files
        self.setmtime('first.sass', mtime=now+200)
        # Do the rebuild that is now required
        # TODO: first.sass is a dependency, because the glob matches
        # the bundle contents as well; As a result, we might check
        # it's timestamp twice. Should something be done about it?
        assert updater.needs_rebuild(b, self.m) == SKIP_CACHE
        b.build()
        self.setmtime('out', mtime=now+200)

        # Now, touch the new dependency we created - a
        # rebuild is now required.
        self.setmtime('second.sass', mtime=now+300)
        assert updater.needs_rebuild(b, self.m) == SKIP_CACHE

    def test_dependency_refresh_with_cache(self):
        """If a bundle dependency is changed, the cache may not be
        used; otherwise, we'd be using previous build results from
        the cache, where we really need to do a refresh, because,
        for example, an included file has changed.
        """
        def depends_fake(in_, out):
            out.write(self.get('d.sass'))

        self.m.versioner.updater = TimestampUpdater()
        self.m.cache = MemoryCache(100)
        self.create_files({'d.sass': 'initial', 'in': ''})
        bundle = self.mkbundle('in', output='out', depends=('*.sass',),
                               filters=depends_fake)

        # Do an initial build to ensure we have the build steps in
        # the cache.
        bundle.build()
        assert self.get('out') == 'initial'
        assert self.m.cache.keys

        # Change the dependency
        self.create_files({'d.sass': 'new-value-12345'})
        # Ensure the timestamps are such that dependency will
        # cause the rebuild.
        now = self.setmtime('out')
        self.setmtime('in', mtime=now-100)
        self.setmtime('d.sass', mtime=now+100)

        # Build again, verify result
        bundle.build()
        assert self.get('out') == 'new-value-12345'


class BaseUrlsTester(BuildTestHelper):
    """Baseclass to tes the url generation

    It defines a mock bundle class that intercepts calls to build().
    This allows us to test the Bundle.url() method up to it calling
    into Bundle.build().
    """

    default_files = {}

    def setup(self):
        BuildTestHelper.setup(self)

        self.m.url_expire = False

        self.build_called = build_called = []
        env = self.m
        class MockBundle(Bundle):
            def __init__(self, *a, **kw):
                Bundle.__init__(self, *a, **kw)
                self.env = env
            def _build(self, *a, **kw):
                build_called.append(self.output)
        self.MockBundle = MockBundle


class TestUrlsCommon(BaseUrlsTester):
    """Other, general tests for the urls() method.
    """
    
    def test_erroneous_debug_value(self):
        """Test the exception Bundle.urls() throws if debug is an invalid
        value."""
        # On the bundle level
        b = self.MockBundle('a', 'b', debug="invalid")
        assert_raises(BundleError, b.urls, env=self.m)

        # On the environment level
        self.m.debug = "invalid"
        b = self.MockBundle('a', 'b')
        assert_raises(BundleError, b.urls, env=self.m)

        # Self-check - this should work if this test works.
        self.MockBundle('a', 'b', debug="merge").urls()

    def test_pass_down_env(self):
        """[Regression] When a root *container* bundle is connected
        to an environment, the child bundles do not have to be.
        """
        child = Bundle('1', '2')
        child.env = None
        root = self.MockBundle(child)
        root.env = self.m
        # Does no longer raise an "unconnected env" exception
        assert root.urls() == ['/1', '/2']


class TestUrlsWithDebugFalse(BaseUrlsTester):
    """Test url generation in production mode - everything is always
    built.
    """

    def test_simple_bundle(self):
        bundle = self.MockBundle('a', 'b', 'c', output='out')
        assert bundle.urls() == ['/out']
        assert len(self.build_called) == 1

    def test_nested_bundle(self):
        bundle = self.MockBundle('a', self.MockBundle('d', 'childout'), 'c', output='out')
        assert bundle.urls() == ['/out']
        assert len(self.build_called) == 1

    def test_container_bundle(self):
        """A bundle that has only child bundles and does not specify
        an output target of it's own will simply build it's child
        bundles separately.
        """
        bundle = self.MockBundle(
            self.MockBundle('a', output='child1'),
            self.MockBundle('a', output='child2'))
        assert bundle.urls() == ['/child1', '/child2']
        assert len(self.build_called) == 2

    def test_source_bundle(self):
        """If a bundle does neither specify an output target nor any
        filters, it's file are always sourced directly.
        """
        bundle = self.MockBundle('a', self.MockBundle('d', output='childout'))
        assert bundle.urls() == ['/a', '/childout']
        assert len(self.build_called) == 1

    def test_root_bundle_asks_for_merge(self):
        """A bundle explicitly says it wants to be merged, overriding
        the global "debug" setting.

        This makes no difference to the urls that are generated.
        """
        bundle = self.MockBundle('1', '2', output='childout', debug='merge')
        assert_equals(bundle.urls(), ['/childout'])
        assert len(self.build_called) == 1

    def test_root_bundle_asks_for_debug_true(self):
        """A bundle explicitly says it wants to be processed in debug
        mode, overriding the global "debug" setting.
        """
        bundle = self.MockBundle('1', '2', output='childout', debug=True)
        assert_equals(bundle.urls(), ['/1', '/2'])
        assert len(self.build_called) == 0

    def test_root_debug_true_and_child_debug_false(self):
        """The root bundle explicitly says it wants to be processed in
        debug mode, overriding the global "debug" setting, and a child
        bundle asks for debugging to be disabled again.
        """
        bundle = self.MockBundle(
            '1', '2',
            self.MockBundle('a', output='child1', debug=False),
            output='childout', debug=True)
        assert_equals(bundle.urls(), ['/1', '/2', '/child1'])
        assert len(self.build_called) == 1


class TestUrlsWithDebugTrue(BaseUrlsTester):
    """Test url generation in debug mode.
    """

    def setup(self):
        BaseUrlsTester.setup(self)
        self.m.debug = True

    def test_simple_bundle(self):
        bundle = self.MockBundle('a', 'b', 'c', output='out')
        assert_equals(bundle.urls(), ['/a', '/b', '/c'])
        assert_equals(len(self.build_called), 0)

    def test_nested_bundle(self):
        bundle = self.MockBundle(
            'a', self.MockBundle('1', '2', output='childout'), 'c', output='out')
        assert bundle.urls() == ['/a', '/1', '/2', '/c']
        assert len(self.build_called) == 0

    def test_container_bundle(self):
        """A bundle that has only sub bundles and does not specify
        an output target of it's own.
        """
        bundle = self.MockBundle(
            self.MockBundle('a', output='child1'),
            self.MockBundle('a', output='child2'))
        assert bundle.urls() == ['/a', '/a']
        assert len(self.build_called) == 0

    def test_root_bundle_asks_for_debug_false(self):
        """A bundle explicitly says it wants to be processed with
        debug=False, overriding the global "debug" setting.
        """
        bundle = self.MockBundle('1', '2', output='childout', debug=False)
        assert_equals(bundle.urls(), ['/childout'])
        assert len(self.build_called) == 1

    def test_root_bundle_asks_for_merge(self):
        """A bundle explicitly says it wants to be merged, overriding
        the global "debug" setting.
        """
        bundle = self.MockBundle('1', '2', output='childout', debug='merge')
        assert_equals(bundle.urls(), ['/childout'])
        assert len(self.build_called) == 1

    def test_child_bundle_asks_for_merge(self):
        """A child bundle explicitly says it wants to be processed in
        "merge" mode, overriding the global "debug" setting.
        """
        bundle = self.MockBundle(
            'a', self.MockBundle('1', '2', output='childout', debug='merge'),
            'c', output='out')
        assert_equals(bundle.urls(), ['/a', '/childout', '/c'])
        assert len(self.build_called) == 1


class TestUrlsWithDebugMerge(BaseUrlsTester):

    def setup(self):
        BaseUrlsTester.setup(self)
        self.m.debug = 'merge'

    def test_simple_bundle(self):
        bundle = self.MockBundle('a', 'b', 'c', output='out')
        assert bundle.urls() == ['/out']
        assert len(self.build_called) == 1

    def test_nested_bundle(self):
        bundle = self.MockBundle('a', self.MockBundle('d', 'childout'), 'c', output='out')
        assert bundle.urls() == ['/out']
        assert len(self.build_called) == 1

    def test_child_asks_for_debug_false(self):
        """A child bundle explicitly says it wants to be processed in
        full production mode, with overriding the global "debug" setting.

        This makes no difference to the urls that are generated.
        """
        bundle = self.MockBundle(
            'a', self.MockBundle('1', '2', output='childout', debug=False),
            'c', output='out')
        assert_equals(bundle.urls(), ['/out'])
        assert len(self.build_called) == 1


class TestGlobbing(BuildTestHelper):
    """Test the bundle contents support for patterns.
    """

    default_files = {'file1.js': 'foo', 'file2.js': 'bar', 'file3.css': 'test'}

    def test_building(self):
        """Globbing works!"""
        self.mkbundle('*.js', output='out').build()
        content = self.get('out').split("\n")
        content.sort()
        assert content == ['bar', 'foo']

    def test_debug_urls(self):
        """In debug mode, the source files matching the pattern are
        returned.
        """
        self.m.debug = True
        urls = self.mkbundle('*.js', output='out').urls()
        urls.sort()
        assert urls == ['/file1.js', '/file2.js']

    def test_empty_pattern(self):
        bundle = self.mkbundle('*.xyz', output='out')
        assert_raises(BuildError, bundle.build)

    def test_non_pattern_missing_files(self):
        """Ensure that if we specify a non-existant file, it will still
        be returned in the debug urls(), and build() will raise the IOError
        rathern than the globbing failing and the bundle being empty
        """
        self.mkbundle('*.js', output='out').build()
        content = self.get('out').split("\n")
        content.sort()
        assert content == ['bar', 'foo']


class MockHTTPHandler(urllib2.HTTPHandler):

    def __init__(self, urls={}):
        self.urls = urls

    def http_open(self, req):
        url = req.get_full_url()
        try:
            content = self.urls[url]
        except KeyError:
            resp = urllib2.addinfourl(StringIO(""), None, url)
            resp.code = 404
            resp.msg = "OK"
        else:
            resp = urllib2.addinfourl(StringIO(content), None, url)
            resp.code = 200
            resp.msg = "OK"
        return resp


class TestUrlContents(BuildTestHelper):
    """Test bundles containing a URL.
    """

    def setup(self):
        BuildTestHelper.setup(self)
        mock_opener = urllib2.build_opener(MockHTTPHandler({
            'http://foo': 'function() {}'}))
        urllib2.install_opener(mock_opener)

    def test_valid_url(self):
        self.mkbundle('http://foo', output='out').build()
        assert self.get('out') == 'function() {}'

    def test_invalid_url(self):
        """If a bundle contains an invalid url, building will raise an error.
        """
        assert_raises(urllib2.URLError,
                      self.mkbundle('http://bar', output='out').build)

    def test_autorebuild_updaters(self):
        # Make sure the timestamp updater can deal with bundles that
        # contain urls. We need to make sure the output file already
        # exists to test this or the updater may simply decide not to
        # run at all.
        self.create_files({'out': 'foo'})
        bundle = self.mkbundle('http://foo', output='out')
        TimestampUpdater().needs_rebuild(bundle, bundle.env)<|MERGE_RESOLUTION|>--- conflicted
+++ resolved
@@ -108,7 +108,6 @@
         assert len(b.resolve_depends(self.m)) == 1
 
 
-<<<<<<< HEAD
 class TestVersionSystemDeprecations(BuildTestHelper):
     """With the introduction of the ``Environment.version`` system,
     some functionality has been deprecated.
@@ -172,9 +171,6 @@
             # "always" needs to be migrated manually
             assert_raises(DeprecationWarning, setattr, self.m, 'updater', 'always')
 
-
-=======
->>>>>>> 8e907ad4
 class TestBuild(BuildTestHelper):
     """Test building various bundle structures, in various debug modes.
     """
