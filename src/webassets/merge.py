"""Contains the core functionality that manages merging of assets.
"""

import urllib2
try:
    import cStringIO as StringIO
except:
    import StringIO


import sys
if sys.version_info >= (2, 5):
    import hashlib
    md5_constructor = hashlib.md5
else:
    import md5
    md5_constructor = md5.new


__all__ = ('FileHunk', 'MemoryHunk', 'merge', 'apply_filters')


class BaseHunk(object):
    """Abstract base class.
    """

    def mtime(self):
        raise NotImplementedError()

    def key(self):
        """Return a key we can use to cache this hunk.
        """
        # MD5 is faster than sha, and we don't care so much about collisions.
        # We care enough however not to use hash().
        md5 = md5_constructor()
        md5.update(self.data())
        return md5.hexdigest()

    def data(self):
        raise NotImplementedError()


class FileHunk(BaseHunk):
    """Exposes a single file through as a hunk.
    """

    def __init__(self, filename):
        self.filename = filename

    def mtime(self):
        pass

    def data(self):
        f = open(self.filename, 'rb')
        try:
            return f.read()
        finally:
            f.close()


class UrlHunk(BaseHunk):
    """Represents a file that is referenced by an Url.
    """

    def __init__(self, url):
        self.url = url

    def data(self):
        if not hasattr(self, '_data'):
            r = urllib2.urlopen(self.url)
            try:
                self._data = r.read()
            finally:
                r.close()
        return self._data


class MemoryHunk(BaseHunk):
    """Content that is no longer a direct representation of
    a source file. It might have filters applied, and is probably
    the result of merging multiple individual source files together.
    """

    def __init__(self, data, files=[]):
        self._data = data
        self.files = files

    def mtime(self):
        pass

    def data(self):
        return self._data

    def save(self, filename):
        f = open(filename, 'wb')
        try:
            f.write(self.data())
        finally:
            f.close()


def merge(hunks):
    """Merge the given list of hunks, returning a new ``MemoryHunk``
    object.
    """
    # TODO: combine the list of source files, we'd like to collect them
    # The linebreak is important in certain cases for Javascript
    # files, like when a last line is a //-comment.
    return MemoryHunk("\n".join([h.data() for h in hunks]))


def apply_filters(hunk, filters, type, cache=None, no_cache_read=False,
                  **kwargs):
    """Apply the given list of filters to the hunk, returning a new
    ``MemoryHunk`` object.

    If ``no_cache_read`` is given, then the cache will not be
    considered for this operation (though the result will still be
    written to the cache).

    ``kwargs`` are options that should be passed along to the filters.
    If ``hunk`` is a file hunk, a ``source_path`` key will automatically
    be added to ``kwargs``.
    """
    assert type in ('input', 'output')

    # Short-circuit
    # TODO: This can actually be improved by looking at "type" and
    # whether any of the existing filters handles this type.
    if not filters:
        return hunk

    if cache:
        key = ("hunk", hunk.key(), tuple(filters), type)
        if not no_cache_read:
            content = cache.get(key)
            if not content in (False, None):
                return MemoryHunk(content)

    kwargs = kwargs.copy()
    if hasattr(hunk, 'filename'):
        kwargs.setdefault('source_path', hunk.filename)

    data = StringIO.StringIO(hunk.data())
    for filter in filters:
        func = getattr(filter, type, False)
        if func:
            out = StringIO.StringIO()
            func(data, out, **kwargs)
            data = out
            data.seek(0)

    # Note that the key used to cache this hunk is different from the key
    # the hunk will expose to subsequent merges, i.e. hunk.key() is always
    # based on the actual content, and does not match the cache key. The
    # latter also includes information about for example the filters used.
    #
    # It wouldn't have to be this way. Hunk could subsequently expose their
    # cache key through hunk.key(). This would work as well, but would be
    # an inferior solution: Imagine a source file which receives
    # non-substantial changes, in the sense that they do not affect the
    # filter output, for example whitespace. If a hunk's key is the cache
    # key, such a change would invalidate the caches for all subsequent
    # operations on this hunk as well, even though it didn't actually change
    # after all.
    content = data.getvalue()
    if cache:
        cache.set(key, content)
    return MemoryHunk(content)


<<<<<<< HEAD
def make_url(env, bundle):
    """Return a output url, modified for expire header handling.
    """
    if env.url_expire:
        result = "%s?%d" % (bundle.get_output(env), bundle.get_version(env))
    else:
        result = bundle.output
    return env.absurl(result)


=======
>>>>>>> 0fa0e991
def merge_filters(filters1, filters2):
    """Merge two filter lists into one.

    Duplicate filters are removed. Since filter order is important,
    the order of the arguments to this function also matter. Duplicates
    are always removed from the second filter set if they exist in the
    first.

    The result will always be ``filters1``, with additional unique
    filters from ``filters2`` appended. Within the context of a
    hierarchy, you want ``filters2`` to be the parent.

    This function presumes that all the given filters inherit from
    ``Filter``, which properly implements operators to determine
    duplicate filters.
    """
    result = list(filters1[:])
    if filters2:
        for f in filters2:
            if not f in result:
                result.append(f)
    return result
<|MERGE_RESOLUTION|>--- conflicted
+++ resolved
@@ -1,206 +1,193 @@
-"""Contains the core functionality that manages merging of assets.
-"""
-
-import urllib2
-try:
-    import cStringIO as StringIO
-except:
-    import StringIO
-
-
-import sys
-if sys.version_info >= (2, 5):
-    import hashlib
-    md5_constructor = hashlib.md5
-else:
-    import md5
-    md5_constructor = md5.new
-
-
-__all__ = ('FileHunk', 'MemoryHunk', 'merge', 'apply_filters')
-
-
-class BaseHunk(object):
-    """Abstract base class.
-    """
-
-    def mtime(self):
-        raise NotImplementedError()
-
-    def key(self):
-        """Return a key we can use to cache this hunk.
-        """
-        # MD5 is faster than sha, and we don't care so much about collisions.
-        # We care enough however not to use hash().
-        md5 = md5_constructor()
-        md5.update(self.data())
-        return md5.hexdigest()
-
-    def data(self):
-        raise NotImplementedError()
-
-
-class FileHunk(BaseHunk):
-    """Exposes a single file through as a hunk.
-    """
-
-    def __init__(self, filename):
-        self.filename = filename
-
-    def mtime(self):
-        pass
-
-    def data(self):
-        f = open(self.filename, 'rb')
-        try:
-            return f.read()
-        finally:
-            f.close()
-
-
-class UrlHunk(BaseHunk):
-    """Represents a file that is referenced by an Url.
-    """
-
-    def __init__(self, url):
-        self.url = url
-
-    def data(self):
-        if not hasattr(self, '_data'):
-            r = urllib2.urlopen(self.url)
-            try:
-                self._data = r.read()
-            finally:
-                r.close()
-        return self._data
-
-
-class MemoryHunk(BaseHunk):
-    """Content that is no longer a direct representation of
-    a source file. It might have filters applied, and is probably
-    the result of merging multiple individual source files together.
-    """
-
-    def __init__(self, data, files=[]):
-        self._data = data
-        self.files = files
-
-    def mtime(self):
-        pass
-
-    def data(self):
-        return self._data
-
-    def save(self, filename):
-        f = open(filename, 'wb')
-        try:
-            f.write(self.data())
-        finally:
-            f.close()
-
-
-def merge(hunks):
-    """Merge the given list of hunks, returning a new ``MemoryHunk``
-    object.
-    """
-    # TODO: combine the list of source files, we'd like to collect them
-    # The linebreak is important in certain cases for Javascript
-    # files, like when a last line is a //-comment.
-    return MemoryHunk("\n".join([h.data() for h in hunks]))
-
-
-def apply_filters(hunk, filters, type, cache=None, no_cache_read=False,
-                  **kwargs):
-    """Apply the given list of filters to the hunk, returning a new
-    ``MemoryHunk`` object.
-
-    If ``no_cache_read`` is given, then the cache will not be
-    considered for this operation (though the result will still be
-    written to the cache).
-
-    ``kwargs`` are options that should be passed along to the filters.
-    If ``hunk`` is a file hunk, a ``source_path`` key will automatically
-    be added to ``kwargs``.
-    """
-    assert type in ('input', 'output')
-
-    # Short-circuit
-    # TODO: This can actually be improved by looking at "type" and
-    # whether any of the existing filters handles this type.
-    if not filters:
-        return hunk
-
-    if cache:
-        key = ("hunk", hunk.key(), tuple(filters), type)
-        if not no_cache_read:
-            content = cache.get(key)
-            if not content in (False, None):
-                return MemoryHunk(content)
-
-    kwargs = kwargs.copy()
-    if hasattr(hunk, 'filename'):
-        kwargs.setdefault('source_path', hunk.filename)
-
-    data = StringIO.StringIO(hunk.data())
-    for filter in filters:
-        func = getattr(filter, type, False)
-        if func:
-            out = StringIO.StringIO()
-            func(data, out, **kwargs)
-            data = out
-            data.seek(0)
-
-    # Note that the key used to cache this hunk is different from the key
-    # the hunk will expose to subsequent merges, i.e. hunk.key() is always
-    # based on the actual content, and does not match the cache key. The
-    # latter also includes information about for example the filters used.
-    #
-    # It wouldn't have to be this way. Hunk could subsequently expose their
-    # cache key through hunk.key(). This would work as well, but would be
-    # an inferior solution: Imagine a source file which receives
-    # non-substantial changes, in the sense that they do not affect the
-    # filter output, for example whitespace. If a hunk's key is the cache
-    # key, such a change would invalidate the caches for all subsequent
-    # operations on this hunk as well, even though it didn't actually change
-    # after all.
-    content = data.getvalue()
-    if cache:
-        cache.set(key, content)
-    return MemoryHunk(content)
-
-
-<<<<<<< HEAD
-def make_url(env, bundle):
-    """Return a output url, modified for expire header handling.
-    """
-    if env.url_expire:
-        result = "%s?%d" % (bundle.get_output(env), bundle.get_version(env))
-    else:
-        result = bundle.output
-    return env.absurl(result)
-
-
-=======
->>>>>>> 0fa0e991
-def merge_filters(filters1, filters2):
-    """Merge two filter lists into one.
-
-    Duplicate filters are removed. Since filter order is important,
-    the order of the arguments to this function also matter. Duplicates
-    are always removed from the second filter set if they exist in the
-    first.
-
-    The result will always be ``filters1``, with additional unique
-    filters from ``filters2`` appended. Within the context of a
-    hierarchy, you want ``filters2`` to be the parent.
-
-    This function presumes that all the given filters inherit from
-    ``Filter``, which properly implements operators to determine
-    duplicate filters.
-    """
-    result = list(filters1[:])
-    if filters2:
-        for f in filters2:
-            if not f in result:
-                result.append(f)
-    return result
+"""Contains the core functionality that manages merging of assets.
+"""
+
+import urllib2
+try:
+    import cStringIO as StringIO
+except:
+    import StringIO
+
+
+import sys
+if sys.version_info >= (2, 5):
+    import hashlib
+    md5_constructor = hashlib.md5
+else:
+    import md5
+    md5_constructor = md5.new
+
+
+__all__ = ('FileHunk', 'MemoryHunk', 'merge', 'apply_filters')
+
+
+class BaseHunk(object):
+    """Abstract base class.
+    """
+
+    def mtime(self):
+        raise NotImplementedError()
+
+    def key(self):
+        """Return a key we can use to cache this hunk.
+        """
+        # MD5 is faster than sha, and we don't care so much about collisions.
+        # We care enough however not to use hash().
+        md5 = md5_constructor()
+        md5.update(self.data())
+        return md5.hexdigest()
+
+    def data(self):
+        raise NotImplementedError()
+
+
+class FileHunk(BaseHunk):
+    """Exposes a single file through as a hunk.
+    """
+
+    def __init__(self, filename):
+        self.filename = filename
+
+    def mtime(self):
+        pass
+
+    def data(self):
+        f = open(self.filename, 'rb')
+        try:
+            return f.read()
+        finally:
+            f.close()
+
+
+class UrlHunk(BaseHunk):
+    """Represents a file that is referenced by an Url.
+    """
+
+    def __init__(self, url):
+        self.url = url
+
+    def data(self):
+        if not hasattr(self, '_data'):
+            r = urllib2.urlopen(self.url)
+            try:
+                self._data = r.read()
+            finally:
+                r.close()
+        return self._data
+
+
+class MemoryHunk(BaseHunk):
+    """Content that is no longer a direct representation of
+    a source file. It might have filters applied, and is probably
+    the result of merging multiple individual source files together.
+    """
+
+    def __init__(self, data, files=[]):
+        self._data = data
+        self.files = files
+
+    def mtime(self):
+        pass
+
+    def data(self):
+        return self._data
+
+    def save(self, filename):
+        f = open(filename, 'wb')
+        try:
+            f.write(self.data())
+        finally:
+            f.close()
+
+
+def merge(hunks):
+    """Merge the given list of hunks, returning a new ``MemoryHunk``
+    object.
+    """
+    # TODO: combine the list of source files, we'd like to collect them
+    # The linebreak is important in certain cases for Javascript
+    # files, like when a last line is a //-comment.
+    return MemoryHunk("\n".join([h.data() for h in hunks]))
+
+
+def apply_filters(hunk, filters, type, cache=None, no_cache_read=False,
+                  **kwargs):
+    """Apply the given list of filters to the hunk, returning a new
+    ``MemoryHunk`` object.
+
+    If ``no_cache_read`` is given, then the cache will not be
+    considered for this operation (though the result will still be
+    written to the cache).
+
+    ``kwargs`` are options that should be passed along to the filters.
+    If ``hunk`` is a file hunk, a ``source_path`` key will automatically
+    be added to ``kwargs``.
+    """
+    assert type in ('input', 'output')
+
+    # Short-circuit
+    # TODO: This can actually be improved by looking at "type" and
+    # whether any of the existing filters handles this type.
+    if not filters:
+        return hunk
+
+    if cache:
+        key = ("hunk", hunk.key(), tuple(filters), type)
+        if not no_cache_read:
+            content = cache.get(key)
+            if not content in (False, None):
+                return MemoryHunk(content)
+
+    kwargs = kwargs.copy()
+    if hasattr(hunk, 'filename'):
+        kwargs.setdefault('source_path', hunk.filename)
+
+    data = StringIO.StringIO(hunk.data())
+    for filter in filters:
+        func = getattr(filter, type, False)
+        if func:
+            out = StringIO.StringIO()
+            func(data, out, **kwargs)
+            data = out
+            data.seek(0)
+
+    # Note that the key used to cache this hunk is different from the key
+    # the hunk will expose to subsequent merges, i.e. hunk.key() is always
+    # based on the actual content, and does not match the cache key. The
+    # latter also includes information about for example the filters used.
+    #
+    # It wouldn't have to be this way. Hunk could subsequently expose their
+    # cache key through hunk.key(). This would work as well, but would be
+    # an inferior solution: Imagine a source file which receives
+    # non-substantial changes, in the sense that they do not affect the
+    # filter output, for example whitespace. If a hunk's key is the cache
+    # key, such a change would invalidate the caches for all subsequent
+    # operations on this hunk as well, even though it didn't actually change
+    # after all.
+    content = data.getvalue()
+    if cache:
+        cache.set(key, content)
+    return MemoryHunk(content)
+
+
+def merge_filters(filters1, filters2):
+    """Merge two filter lists into one.
+
+    Duplicate filters are removed. Since filter order is important,
+    the order of the arguments to this function also matter. Duplicates
+    are always removed from the second filter set if they exist in the
+    first.
+
+    The result will always be ``filters1``, with additional unique
+    filters from ``filters2`` appended. Within the context of a
+    hierarchy, you want ``filters2`` to be the parent.
+
+    This function presumes that all the given filters inherit from
+    ``Filter``, which properly implements operators to determine
+    duplicate filters.
+    """
+    result = list(filters1[:])
+    if filters2:
+        for f in filters2:
+            if not f in result:
+                result.append(f)
+    return result